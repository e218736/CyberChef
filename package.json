{
  "name": "cyberchef",
  "version": "9.27.6",
  "description": "The Cyber Swiss Army Knife for encryption, encoding, compression and data analysis.",
  "author": "n1474335 <n1474335@gmail.com>",
  "homepage": "https://gchq.github.io/CyberChef",
  "copyright": "Crown copyright 2016",
  "license": "Apache-2.0",
  "keywords": [
    "cipher",
    "cypher",
    "encode",
    "decode",
    "encrypt",
    "decrypt",
    "base64",
    "xor",
    "charset",
    "hex",
    "encoding",
    "format",
    "cybersecurity",
    "data manipulation",
    "data analysis"
  ],
  "repository": {
    "type": "git",
    "url": "https://github.com/gchq/CyberChef/"
  },
  "main": "src/node/cjs.js",
  "module": "src/node/index.mjs",
  "bugs": "https://github.com/gchq/CyberChef/issues",
  "browserslist": [
    "Chrome >= 50",
    "Firefox >= 38",
    "node >= 10"
  ],
  "devDependencies": {
    "@babel/core": "^7.12.16",
    "@babel/plugin-transform-runtime": "^7.12.15",
    "@babel/preset-env": "^7.12.16",
    "autoprefixer": "^10.2.4",
    "babel-eslint": "^10.1.0",
    "babel-loader": "^8.2.2",
    "babel-plugin-dynamic-import-node": "^2.3.3",
    "chromedriver": "^88.0.0",
    "cli-progress": "^3.9.0",
    "colors": "^1.4.0",
    "copy-webpack-plugin": "^7.0.0",
    "css-loader": "^5.0.2",
    "eslint": "^7.20.0",
    "exports-loader": "^2.0.0",
    "file-loader": "^6.2.0",
    "grunt": "^1.3.0",
    "grunt-chmod": "~1.1.1",
    "grunt-concurrent": "^3.0.0",
    "grunt-contrib-clean": "~2.0.0",
    "grunt-contrib-connect": "^3.0.0",
    "grunt-contrib-copy": "~1.0.0",
    "grunt-contrib-watch": "^1.1.0",
    "grunt-eslint": "^23.0.0",
    "grunt-exec": "~3.0.0",
    "grunt-webpack": "^4.0.2",
    "grunt-zip": "^0.18.2",
    "html-webpack-plugin": "^5.1.0",
    "imports-loader": "^2.0.0",
    "mini-css-extract-plugin": "^1.3.7",
    "nightwatch": "^1.5.1",
    "node-sass": "^5.0.0",
    "postcss": "^8.2.6",
    "postcss-css-variables": "^0.17.0",
    "postcss-import": "^14.0.0",
    "postcss-loader": "^5.0.0",
    "prompt": "^1.1.0",
    "sass-loader": "^11.0.1",
    "sitemap": "^6.3.6",
    "style-loader": "^2.0.0",
    "svg-url-loader": "^7.1.1",
    "url-loader": "^4.1.1",
    "webpack": "^5.22.0",
    "webpack-bundle-analyzer": "^4.4.0",
    "webpack-dev-server": "^3.11.2",
    "webpack-node-externals": "^2.5.2",
    "worker-loader": "^3.0.8"
  },
  "dependencies": {
    "@babel/polyfill": "^7.12.1",
    "@babel/runtime": "^7.12.13",
    "arrive": "^2.4.1",
    "avsc": "^5.5.3",
    "babel-plugin-transform-builtin-extend": "1.1.2",
    "bcryptjs": "^2.4.3",
    "bignumber.js": "^9.0.1",
    "blakejs": "^1.1.0",
    "bootstrap": "4.6.0",
    "bootstrap-colorpicker": "^3.2.0",
<<<<<<< HEAD
    "bootstrap-material-design": "^4.1.3",
    "browserify-zlib": "^0.2.0",
    "bson": "^4.2.2",
    "buffer": "^6.0.3",
=======
    "bootstrap-material-design": "^4.1.2",
    "bson": "^4.0.3",
    "cbor": "^5.0.1",
>>>>>>> 209fc07e
    "chi-squared": "^1.1.0",
    "codepage": "^1.14.0",
    "core-js": "^3.8.3",
    "crypto-api": "^0.8.5",
    "crypto-browserify": "^3.12.0",
    "crypto-js": "^4.0.0",
    "ctph.js": "0.0.5",
    "d3": "^6.5.0",
    "d3-hexbin": "^0.2.2",
    "diff": "^5.0.0",
    "es6-promisify": "^6.1.1",
    "escodegen": "^2.0.0",
    "esm": "^3.2.25",
    "esprima": "^4.0.1",
    "exif-parser": "^0.1.12",
    "file-saver": "^2.0.5",
    "flat": "^5.0.2",
    "geodesy": "1.1.3",
    "highlight.js": "^10.6.0",
    "jimp": "^0.16.1",
    "jquery": "3.5.1",
    "js-crc": "^0.2.0",
    "js-sha3": "^0.8.0",
    "jsesc": "^3.0.2",
    "jsonpath": "^1.1.0",
    "jsonwebtoken": "^8.5.1",
    "jsqr": "^1.3.1",
    "jsrsasign": "^10.1.10",
    "kbpgp": "2.1.15",
    "libbzip2-wasm": "0.0.4",
    "libyara-wasm": "^1.1.0",
    "lodash": "^4.17.20",
    "loglevel": "^1.7.1",
    "loglevel-message-prefix": "^3.0.0",
    "markdown-it": "^12.0.4",
    "moment": "^2.29.1",
    "moment-timezone": "^0.5.33",
    "ngeohash": "^0.6.3",
    "node-forge": "^0.10.0",
    "node-md6": "^0.1.0",
    "nodom": "^2.4.0",
    "notepack.io": "^2.3.0",
    "nwmatcher": "^1.4.4",
    "otp": "0.1.3",
    "path": "^0.12.7",
    "popper.js": "^1.16.1",
    "process": "^0.11.10",
    "qr-image": "^3.2.0",
    "scryptsy": "^2.1.0",
    "snackbarjs": "^1.1.0",
    "sortablejs": "^1.13.0",
    "split.js": "^1.6.2",
    "ssdeep.js": "0.0.2",
    "stream-browserify": "^3.0.0",
    "terser": "^5.6.0",
    "tesseract.js": "2.1.1",
    "ua-parser-js": "^0.7.24",
    "unorm": "^1.6.0",
    "utf8": "^3.0.0",
    "vkbeautify": "^0.99.3",
    "xmldom": "^0.4.0",
    "xpath": "0.0.32",
    "xregexp": "^5.0.1",
    "zlibjs": "^0.3.1"
  },
  "scripts": {
    "start": "npx grunt dev",
    "build": "npx grunt prod",
    "repl": "node src/node/repl.js",
    "test": "npx grunt configTests && node --experimental-modules --no-warnings --no-deprecation tests/node/index.mjs && node --experimental-modules --no-warnings --no-deprecation tests/operations/index.mjs",
    "test-node-consumer": "npx grunt testnodeconsumer",
    "testui": "npx grunt testui",
    "testuidev": "npx nightwatch --env=dev",
    "lint": "npx grunt lint",
    "postinstall": "npx grunt exec:fixCryptoApiImports",
    "newop": "node --experimental-modules src/core/config/scripts/newOperation.mjs",
    "getheapsize": "node -e 'console.log(`node heap limit = ${require(\"v8\").getHeapStatistics().heap_size_limit / (1024 * 1024)} Mb`)'",
    "setheapsize": "export NODE_OPTIONS=--max_old_space_size=2048"
  }
}<|MERGE_RESOLUTION|>--- conflicted
+++ resolved
@@ -94,16 +94,11 @@
     "blakejs": "^1.1.0",
     "bootstrap": "4.6.0",
     "bootstrap-colorpicker": "^3.2.0",
-<<<<<<< HEAD
     "bootstrap-material-design": "^4.1.3",
     "browserify-zlib": "^0.2.0",
     "bson": "^4.2.2",
     "buffer": "^6.0.3",
-=======
-    "bootstrap-material-design": "^4.1.2",
-    "bson": "^4.0.3",
     "cbor": "^5.0.1",
->>>>>>> 209fc07e
     "chi-squared": "^1.1.0",
     "codepage": "^1.14.0",
     "core-js": "^3.8.3",
