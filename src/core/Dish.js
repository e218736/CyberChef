import Utils from "./Utils.js";

/**
 * The data being operated on by each operation.
 *
 * @author n1474335 [n1474335@gmail.com]
 * @copyright Crown Copyright 2016
 * @license Apache-2.0
 *
 * @class
 * @param {byteArray|string|number|ArrayBuffer} value - The value of the input data.
 * @param {number} type - The data type of value, see Dish enums.
 */
const Dish = function(value, type) {
<<<<<<< HEAD
    this.value = value || typeof value === "string" ? value : null;
    this.type  = type || Dish.BYTE_ARRAY;
=======
    this.value = value || typeof value == "string" ? value : null;
    this.type = type || Dish.BYTE_ARRAY;
>>>>>>> 8ee37422
};


/**
 * Dish data type enum for byte arrays.
 * @readonly
 * @enum
 */
Dish.BYTE_ARRAY = 0;
/**
 * Dish data type enum for strings.
 * @readonly
 * @enum
 */
Dish.STRING = 1;
/**
 * Dish data type enum for numbers.
 * @readonly
 * @enum
 */
Dish.NUMBER = 2;
/**
 * Dish data type enum for HTML.
 * @readonly
 * @enum
 */
Dish.HTML = 3;
/**
 * Dish data type enum for ArrayBuffers.
 * @readonly
 * @enum
 */
Dish.ARRAY_BUFFER = 4;


/**
 * Returns the data type enum for the given type string.
 *
 * @static
 * @param {string} typeStr - The name of the data type.
 * @returns {number} The data type enum value.
 */
Dish.typeEnum = function(typeStr) {
    switch (typeStr) {
        case "byteArray":
        case "Byte array":
            return Dish.BYTE_ARRAY;
        case "string":
        case "String":
            return Dish.STRING;
        case "number":
        case "Number":
            return Dish.NUMBER;
        case "html":
        case "HTML":
            return Dish.HTML;
        case "arrayBuffer":
        case "ArrayBuffer":
            return Dish.ARRAY_BUFFER;
        default:
            throw "Invalid data type string. No matching enum.";
    }
};


/**
 * Returns the data type string for the given type enum.
 *
 * @static
 * @param {string} typeEnum - The enum value of the data type.
 * @returns {number} The data type as a string.
 */
Dish.enumLookup = function(typeEnum) {
    switch (typeEnum) {
        case Dish.BYTE_ARRAY:
            return "byteArray";
        case Dish.STRING:
            return "string";
        case Dish.NUMBER:
            return "number";
        case Dish.HTML:
            return "html";
        case Dish.ARRAY_BUFFER:
            return "ArrayBuffer";
        default:
            throw "Invalid data type enum. No matching type.";
    }
};


/**
 * Sets the data value and type and then validates them.
 *
 * @param {byteArray|string|number|ArrayBuffer} value - The value of the input data.
 * @param {number} type - The data type of value, see Dish enums.
 */
Dish.prototype.set = function(value, type) {
    this.value = value;
    this.type = type;

    if (!this.valid()) {
        const sample = Utils.truncate(JSON.stringify(this.value), 13);
        throw "Data is not a valid " + Dish.enumLookup(type) + ": " + sample;
    }
};


/**
 * Returns the value of the data in the type format specified.
 *
 * @param {number} type - The data type of value, see Dish enums.
 * @returns {byteArray|string|number|ArrayBuffer} The value of the output data.
 */
Dish.prototype.get = function(type) {
    if (this.type !== type) {
        this.translate(type);
    }
    return this.value;
};


/**
 * Translates the data to the given type format.
 *
 * @param {number} toType - The data type of value, see Dish enums.
 */
Dish.prototype.translate = function(toType) {
    // Convert data to intermediate byteArray type
    switch (this.type) {
        case Dish.STRING:
            this.value = this.value ? Utils.strToByteArray(this.value) : [];
            break;
        case Dish.NUMBER:
            this.value = typeof this.value == "number" ? Utils.strToByteArray(this.value.toString()) : [];
            break;
        case Dish.HTML:
            this.value = this.value ? Utils.strToByteArray(Utils.unescapeHtml(Utils.stripHtmlTags(this.value, true))) : [];
            break;
        case Dish.ARRAY_BUFFER:
            // Array.from() would be nicer here, but it's slightly slower
            this.value = Array.prototype.slice.call(new Uint8Array(this.value));
            break;
        default:
            break;
    }

    this.type = Dish.BYTE_ARRAY;

    // Convert from byteArray to toType
    switch (toType) {
        case Dish.STRING:
        case Dish.HTML:
            this.value = this.value ? Utils.byteArrayToUtf8(this.value) : "";
            this.type = Dish.STRING;
            break;
        case Dish.NUMBER:
            this.value = this.value ? parseFloat(Utils.byteArrayToUtf8(this.value)) : 0;
            this.type = Dish.NUMBER;
            break;
        case Dish.ARRAY_BUFFER:
            this.value = new Uint8Array(this.value).buffer;
            this.type = Dish.ARRAY_BUFFER;
            break;
        default:
            break;
    }
};


/**
 * Validates that the value is the type that has been specified.
 * May have to disable parts of BYTE_ARRAY validation if it effects performance.
 *
 * @returns {boolean} Whether the data is valid or not.
*/
Dish.prototype.valid = function() {
    switch (this.type) {
        case Dish.BYTE_ARRAY:
            if (!(this.value instanceof Array)) {
                return false;
            }

            // Check that every value is a number between 0 - 255
            for (let i = 0; i < this.value.length; i++) {
                if (typeof this.value[i] !== "number" ||
                    this.value[i] < 0 ||
                    this.value[i] > 255) {
                    return false;
                }
            }
            return true;
        case Dish.STRING:
        case Dish.HTML:
            return typeof this.value === "string";
        case Dish.NUMBER:
            return typeof this.value === "number";
        case Dish.ARRAY_BUFFER:
            return this.value instanceof ArrayBuffer;
        default:
            return false;
    }
};


/**
 * Determines how much space the Dish takes up.
 * Numbers in JavaScript are 64-bit floating point, however for the purposes of the Dish,
 * we measure how many bytes are taken up when the number is written as a string.
 *
 * @returns {number}
*/
Dish.prototype.size = function() {
    switch (this.type) {
        case Dish.BYTE_ARRAY:
        case Dish.STRING:
        case Dish.HTML:
            return this.value.length;
        case Dish.NUMBER:
            return this.value.toString().length;
        case Dish.ARRAY_BUFFER:
            return this.value.byteLength;
        default:
            return -1;
    }
};


export default Dish;<|MERGE_RESOLUTION|>--- conflicted
+++ resolved
@@ -12,13 +12,8 @@
  * @param {number} type - The data type of value, see Dish enums.
  */
 const Dish = function(value, type) {
-<<<<<<< HEAD
     this.value = value || typeof value === "string" ? value : null;
-    this.type  = type || Dish.BYTE_ARRAY;
-=======
-    this.value = value || typeof value == "string" ? value : null;
     this.type = type || Dish.BYTE_ARRAY;
->>>>>>> 8ee37422
 };
 
 
