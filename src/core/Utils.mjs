/**
 * @author n1474335 [n1474335@gmail.com]
 * @copyright Crown Copyright 2016
 * @license Apache-2.0
 */

import utf8 from "utf8";
<<<<<<< HEAD
import {fromBase64} from "./lib/Base64";
=======
import moment from "moment-timezone";
import {fromBase64, toBase64} from "./lib/Base64";
>>>>>>> 454ef007
import {fromHex} from "./lib/Hex";
import {fromDecimal} from "./lib/Decimal";
import {fromBinary} from "./lib/Binary";


/**
 * Utility functions for use in operations, the core framework and the stage.
 */
class Utils {

    /**
     * Translates an ordinal into a character.
     *
     * @param {number} o
     * @returns {char}
     *
     * @example
     * // returns 'a'
     * Utils.chr(97);
     */
    static chr(o) {
        // Detect astral symbols
        // Thanks to @mathiasbynens for this solution
        // https://mathiasbynens.be/notes/javascript-unicode
        if (o > 0xffff) {
            o -= 0x10000;
            const high = String.fromCharCode(o >>> 10 & 0x3ff | 0xd800);
            o = 0xdc00 | o & 0x3ff;
            return high + String.fromCharCode(o);
        }

        return String.fromCharCode(o);
    }


    /**
     * Translates a character into an ordinal.
     *
     * @param {char} c
     * @returns {number}
     *
     * @example
     * // returns 97
     * Utils.ord('a');
     */
    static ord(c) {
        // Detect astral symbols
        // Thanks to @mathiasbynens for this solution
        // https://mathiasbynens.be/notes/javascript-unicode
        if (c.length === 2) {
            const high = c.charCodeAt(0);
            const low = c.charCodeAt(1);
            if (high >= 0xd800 && high < 0xdc00 &&
                low >= 0xdc00 && low < 0xe000) {
                return (high - 0xd800) * 0x400 + low - 0xdc00 + 0x10000;
            }
        }

        return c.charCodeAt(0);
    }


    /**
     * Adds trailing bytes to a byteArray.
     *
     * @author tlwr [toby@toby.codes]
     *
     * @param {byteArray} arr - byteArray to add trailing bytes to.
     * @param {number} numBytes - Maximum width of the array.
     * @param {Integer} [padByte=0] - The byte to pad with.
     * @returns {byteArray}
     *
     * @example
     * // returns ["a", 0, 0, 0]
     * Utils.padBytesRight("a", 4);
     *
     * // returns ["a", 1, 1, 1]
     * Utils.padBytesRight("a", 4, 1);
     *
     * // returns ["t", "e", "s", "t", 0, 0, 0, 0]
     * Utils.padBytesRight("test", 8);
     *
     * // returns ["t", "e", "s", "t", 1, 1, 1, 1]
     * Utils.padBytesRight("test", 8, 1);
     */
    static padBytesRight(arr, numBytes, padByte=0) {
        const paddedBytes = new Array(numBytes);
        paddedBytes.fill(padByte);

        Array.prototype.map.call(arr, function(b, i) {
            paddedBytes[i] = b;
        });

        return paddedBytes;
    }


    /**
     * Truncates a long string to max length and adds suffix.
     *
     * @param {string} str - String to truncate
     * @param {number} max - Maximum length of the final string
     * @param {string} [suffix='...'] - The string to add to the end of the final string
     * @returns {string}
     *
     * @example
     * // returns "A long..."
     * Utils.truncate("A long string", 9);
     *
     * // returns "A long s-"
     * Utils.truncate("A long string", 9, "-");
     */
    static truncate(str, max, suffix="...") {
        if (str.length > max) {
            str = str.slice(0, max - suffix.length) + suffix;
        }
        return str;
    }


    /**
     * Converts a character or number to its hex representation.
     *
     * @param {char|number} c
     * @param {number} [length=2] - The width of the resulting hex number.
     * @returns {string}
     *
     * @example
     * // returns "6e"
     * Utils.hex("n");
     *
     * // returns "6e"
     * Utils.hex(110);
     */
    static hex(c, length=2) {
        c = typeof c == "string" ? Utils.ord(c) : c;
        return c.toString(16).padStart(length, "0");
    }


    /**
     * Converts a character or number to its binary representation.
     *
     * @param {char|number} c
     * @param {number} [length=8] - The width of the resulting binary number.
     * @returns {string}
     *
     * @example
     * // returns "01101110"
     * Utils.bin("n");
     *
     * // returns "01101110"
     * Utils.bin(110);
     */
    static bin(c, length=8) {
        c = typeof c == "string" ? Utils.ord(c) : c;
        return c.toString(2).padStart(length, "0");
    }


    /**
     * Returns a string with all non-printable chars as dots, optionally preserving whitespace.
     *
     * @param {string} str - The input string to display.
     * @param {boolean} [preserveWs=false] - Whether or not to print whitespace.
     * @returns {string}
     */
    static printable(str, preserveWs=false) {
        if (ENVIRONMENT_IS_WEB() && window.app && !window.app.options.treatAsUtf8) {
            str = Utils.byteArrayToChars(Utils.strToByteArray(str));
        }

        const re = /[\0-\x08\x0B-\x0C\x0E-\x1F\x7F-\x9F\xAD\u0378\u0379\u037F-\u0383\u038B\u038D\u03A2\u0528-\u0530\u0557\u0558\u0560\u0588\u058B-\u058E\u0590\u05C8-\u05CF\u05EB-\u05EF\u05F5-\u0605\u061C\u061D\u06DD\u070E\u070F\u074B\u074C\u07B2-\u07BF\u07FB-\u07FF\u082E\u082F\u083F\u085C\u085D\u085F-\u089F\u08A1\u08AD-\u08E3\u08FF\u0978\u0980\u0984\u098D\u098E\u0991\u0992\u09A9\u09B1\u09B3-\u09B5\u09BA\u09BB\u09C5\u09C6\u09C9\u09CA\u09CF-\u09D6\u09D8-\u09DB\u09DE\u09E4\u09E5\u09FC-\u0A00\u0A04\u0A0B-\u0A0E\u0A11\u0A12\u0A29\u0A31\u0A34\u0A37\u0A3A\u0A3B\u0A3D\u0A43-\u0A46\u0A49\u0A4A\u0A4E-\u0A50\u0A52-\u0A58\u0A5D\u0A5F-\u0A65\u0A76-\u0A80\u0A84\u0A8E\u0A92\u0AA9\u0AB1\u0AB4\u0ABA\u0ABB\u0AC6\u0ACA\u0ACE\u0ACF\u0AD1-\u0ADF\u0AE4\u0AE5\u0AF2-\u0B00\u0B04\u0B0D\u0B0E\u0B11\u0B12\u0B29\u0B31\u0B34\u0B3A\u0B3B\u0B45\u0B46\u0B49\u0B4A\u0B4E-\u0B55\u0B58-\u0B5B\u0B5E\u0B64\u0B65\u0B78-\u0B81\u0B84\u0B8B-\u0B8D\u0B91\u0B96-\u0B98\u0B9B\u0B9D\u0BA0-\u0BA2\u0BA5-\u0BA7\u0BAB-\u0BAD\u0BBA-\u0BBD\u0BC3-\u0BC5\u0BC9\u0BCE\u0BCF\u0BD1-\u0BD6\u0BD8-\u0BE5\u0BFB-\u0C00\u0C04\u0C0D\u0C11\u0C29\u0C34\u0C3A-\u0C3C\u0C45\u0C49\u0C4E-\u0C54\u0C57\u0C5A-\u0C5F\u0C64\u0C65\u0C70-\u0C77\u0C80\u0C81\u0C84\u0C8D\u0C91\u0CA9\u0CB4\u0CBA\u0CBB\u0CC5\u0CC9\u0CCE-\u0CD4\u0CD7-\u0CDD\u0CDF\u0CE4\u0CE5\u0CF0\u0CF3-\u0D01\u0D04\u0D0D\u0D11\u0D3B\u0D3C\u0D45\u0D49\u0D4F-\u0D56\u0D58-\u0D5F\u0D64\u0D65\u0D76-\u0D78\u0D80\u0D81\u0D84\u0D97-\u0D99\u0DB2\u0DBC\u0DBE\u0DBF\u0DC7-\u0DC9\u0DCB-\u0DCE\u0DD5\u0DD7\u0DE0-\u0DF1\u0DF5-\u0E00\u0E3B-\u0E3E\u0E5C-\u0E80\u0E83\u0E85\u0E86\u0E89\u0E8B\u0E8C\u0E8E-\u0E93\u0E98\u0EA0\u0EA4\u0EA6\u0EA8\u0EA9\u0EAC\u0EBA\u0EBE\u0EBF\u0EC5\u0EC7\u0ECE\u0ECF\u0EDA\u0EDB\u0EE0-\u0EFF\u0F48\u0F6D-\u0F70\u0F98\u0FBD\u0FCD\u0FDB-\u0FFF\u10C6\u10C8-\u10CC\u10CE\u10CF\u1249\u124E\u124F\u1257\u1259\u125E\u125F\u1289\u128E\u128F\u12B1\u12B6\u12B7\u12BF\u12C1\u12C6\u12C7\u12D7\u1311\u1316\u1317\u135B\u135C\u137D-\u137F\u139A-\u139F\u13F5-\u13FF\u169D-\u169F\u16F1-\u16FF\u170D\u1715-\u171F\u1737-\u173F\u1754-\u175F\u176D\u1771\u1774-\u177F\u17DE\u17DF\u17EA-\u17EF\u17FA-\u17FF\u180F\u181A-\u181F\u1878-\u187F\u18AB-\u18AF\u18F6-\u18FF\u191D-\u191F\u192C-\u192F\u193C-\u193F\u1941-\u1943\u196E\u196F\u1975-\u197F\u19AC-\u19AF\u19CA-\u19CF\u19DB-\u19DD\u1A1C\u1A1D\u1A5F\u1A7D\u1A7E\u1A8A-\u1A8F\u1A9A-\u1A9F\u1AAE-\u1AFF\u1B4C-\u1B4F\u1B7D-\u1B7F\u1BF4-\u1BFB\u1C38-\u1C3A\u1C4A-\u1C4C\u1C80-\u1CBF\u1CC8-\u1CCF\u1CF7-\u1CFF\u1DE7-\u1DFB\u1F16\u1F17\u1F1E\u1F1F\u1F46\u1F47\u1F4E\u1F4F\u1F58\u1F5A\u1F5C\u1F5E\u1F7E\u1F7F\u1FB5\u1FC5\u1FD4\u1FD5\u1FDC\u1FF0\u1FF1\u1FF5\u1FFF\u200B-\u200F\u202A-\u202E\u2060-\u206F\u2072\u2073\u208F\u209D-\u209F\u20BB-\u20CF\u20F1-\u20FF\u218A-\u218F\u23F4-\u23FF\u2427-\u243F\u244B-\u245F\u2700\u2B4D-\u2B4F\u2B5A-\u2BFF\u2C2F\u2C5F\u2CF4-\u2CF8\u2D26\u2D28-\u2D2C\u2D2E\u2D2F\u2D68-\u2D6E\u2D71-\u2D7E\u2D97-\u2D9F\u2DA7\u2DAF\u2DB7\u2DBF\u2DC7\u2DCF\u2DD7\u2DDF\u2E3C-\u2E7F\u2E9A\u2EF4-\u2EFF\u2FD6-\u2FEF\u2FFC-\u2FFF\u3040\u3097\u3098\u3100-\u3104\u312E-\u3130\u318F\u31BB-\u31BF\u31E4-\u31EF\u321F\u32FF\u4DB6-\u4DBF\u9FCD-\u9FFF\uA48D-\uA48F\uA4C7-\uA4CF\uA62C-\uA63F\uA698-\uA69E\uA6F8-\uA6FF\uA78F\uA794-\uA79F\uA7AB-\uA7F7\uA82C-\uA82F\uA83A-\uA83F\uA878-\uA87F\uA8C5-\uA8CD\uA8DA-\uA8DF\uA8FC-\uA8FF\uA954-\uA95E\uA97D-\uA97F\uA9CE\uA9DA-\uA9DD\uA9E0-\uA9FF\uAA37-\uAA3F\uAA4E\uAA4F\uAA5A\uAA5B\uAA7C-\uAA7F\uAAC3-\uAADA\uAAF7-\uAB00\uAB07\uAB08\uAB0F\uAB10\uAB17-\uAB1F\uAB27\uAB2F-\uABBF\uABEE\uABEF\uABFA-\uABFF\uD7A4-\uD7AF\uD7C7-\uD7CA\uD7FC-\uD7FF\uE000-\uF8FF\uFA6E\uFA6F\uFADA-\uFAFF\uFB07-\uFB12\uFB18-\uFB1C\uFB37\uFB3D\uFB3F\uFB42\uFB45\uFBC2-\uFBD2\uFD40-\uFD4F\uFD90\uFD91\uFDC8-\uFDEF\uFDFE\uFDFF\uFE1A-\uFE1F\uFE27-\uFE2F\uFE53\uFE67\uFE6C-\uFE6F\uFE75\uFEFD-\uFF00\uFFBF-\uFFC1\uFFC8\uFFC9\uFFD0\uFFD1\uFFD8\uFFD9\uFFDD-\uFFDF\uFFE7\uFFEF-\uFFFB\uFFFE\uFFFF]/g;
        const wsRe = /[\x09-\x10\x0D\u2028\u2029]/g;

        str = str.replace(re, ".");
        if (!preserveWs) str = str.replace(wsRe, ".");
        return str;
    }


    /**
     * Parse a string entered by a user and replace escaped chars with the bytes they represent.
     *
     * @param {string} str
     * @returns {string}
     *
     * @example
     * // returns "\x00"
     * Utils.parseEscapedChars("\\x00");
     *
     * // returns "\n"
     * Utils.parseEscapedChars("\\n");
     */
    static parseEscapedChars(str) {
        return str.replace(/(\\)?\\([bfnrtv0'"]|x[\da-fA-F]{2}|u[\da-fA-F]{4}|u\{[\da-fA-F]{1,6}\})/g, function(m, a, b) {
            if (a === "\\") return "\\"+b;
            switch (b[0]) {
                case "0":
                    return "\0";
                case "b":
                    return "\b";
                case "t":
                    return "\t";
                case "n":
                    return "\n";
                case "v":
                    return "\v";
                case "f":
                    return "\f";
                case "r":
                    return "\r";
                case '"':
                    return '"';
                case "'":
                    return "'";
                case "x":
                    return String.fromCharCode(parseInt(b.substr(1), 16));
                case "u":
                    if (b[1] === "{")
                        return String.fromCodePoint(parseInt(b.slice(2, -1), 16));
                    else
                        return String.fromCharCode(parseInt(b.substr(1), 16));
            }
        });
    }


    /**
     * Escape a string containing regex control characters so that it can be safely
     * used in a regex without causing unintended behaviours.
     *
     * @param {string} str
     * @returns {string}
     *
     * @example
     * // returns "\[example\]"
     * Utils.escapeRegex("[example]");
     */
    static escapeRegex(str) {
        return str.replace(/([.*+?^=!:${}()|[\]/\\])/g, "\\$1");
    }


    /**
     * Expand an alphabet range string into a list of the characters in that range.
     *
     * @param {string} alphStr
     * @returns {char[]}
     *
     * @example
     * // returns ["0", "1", "2", "3", "4", "5", "6", "7", "8", "9"]
     * Utils.expandAlphRange("0-9");
     *
     * // returns ["a", "b", "c", "d", "0", "1", "2", "3", "+", "/"]
     * Utils.expandAlphRange("a-d0-3+/");
     *
     * // returns ["a", "b", "c", "d", "0", "-", "3"]
     * Utils.expandAlphRange("a-d0\\-3")
     */
    static expandAlphRange(alphStr) {
        const alphArr = [];

        for (let i = 0; i < alphStr.length; i++) {
            if (i < alphStr.length - 2 &&
                alphStr[i+1] === "-" &&
                alphStr[i] !== "\\") {
                const start = Utils.ord(alphStr[i]),
                    end = Utils.ord(alphStr[i+2]);

                for (let j = start; j <= end; j++) {
                    alphArr.push(Utils.chr(j));
                }
                i += 2;
            } else if (i < alphStr.length - 2 &&
                alphStr[i] === "\\" &&
                alphStr[i+1] === "-") {
                alphArr.push("-");
                i++;
            } else {
                alphArr.push(alphStr[i]);
            }
        }
        return alphArr;
    }


    /**
     * Coverts data of varying types to a byteArray.
     * Accepts hex, Base64, UTF8 and Latin1 strings.
     *
     * @param {string} str
     * @param {string} type - One of "Binary", "Hex", "Decimal", "Base64", "UTF8" or "Latin1"
     * @returns {byteArray}
     *
     * @example
     * // returns [208, 159, 209, 128, 208, 184, 208, 178, 208, 181, 209, 130]
     * Utils.convertToByteArray("Привет", "utf8");
     *
     * // returns [208, 159, 209, 128, 208, 184, 208, 178, 208, 181, 209, 130]
     * Utils.convertToByteArray("d097d0b4d180d0b0d0b2d181d182d0b2d183d0b9d182d0b5", "hex");
     *
     * // returns [208, 159, 209, 128, 208, 184, 208, 178, 208, 181, 209, 130]
     * Utils.convertToByteArray("0JfQtNGA0LDQstGB0YLQstGD0LnRgtC1", "base64");
     */
    static convertToByteArray(str, type) {
        switch (type.toLowerCase()) {
            case "binary":
                return fromBinary(str);
            case "hex":
                return fromHex(str);
            case "decimal":
                return fromDecimal(str);
            case "base64":
                return fromBase64(str, null, "byteArray");
            case "utf8":
                return Utils.strToUtf8ByteArray(str);
            case "latin1":
            default:
                return Utils.strToByteArray(str);
        }
    }


    /**
     * Coverts data of varying types to a byte string.
     * Accepts hex, Base64, UTF8 and Latin1 strings.
     *
     * @param {string} str
     * @param {string} type - One of "Binary", "Hex", "Decimal", "Base64", "UTF8" or "Latin1"
     * @returns {string}
     *
     * @example
     * // returns "ÐÑÐ¸Ð²ÐµÑ"
     * Utils.convertToByteString("Привет", "utf8");
     *
     * // returns "ÐÐ´ÑÐ°Ð²ÑÑÐ²ÑÐ¹ÑÐµ"
     * Utils.convertToByteString("d097d0b4d180d0b0d0b2d181d182d0b2d183d0b9d182d0b5", "hex");
     *
     * // returns "ÐÐ´ÑÐ°Ð²ÑÑÐ²ÑÐ¹ÑÐµ"
     * Utils.convertToByteString("0JfQtNGA0LDQstGB0YLQstGD0LnRgtC1", "base64");
     */
    static convertToByteString(str, type) {
        switch (type.toLowerCase()) {
            case "binary":
                return Utils.byteArrayToChars(fromBinary(str));
            case "hex":
                return Utils.byteArrayToChars(fromHex(str));
            case "decimal":
                return Utils.byteArrayToChars(fromDecimal(str));
            case "base64":
                return Utils.byteArrayToChars(fromBase64(str, null, "byteArray"));
            case "utf8":
                return utf8.encode(str);
            case "latin1":
            default:
                return str;
        }
    }


    /**
     * Converts a string to a byte array.
     * Treats the string as UTF-8 if any values are over 255.
     *
     * @param {string} str
     * @returns {byteArray}
     *
     * @example
     * // returns [72,101,108,108,111]
     * Utils.strToByteArray("Hello");
     *
     * // returns [228,189,160,229,165,189]
     * Utils.strToByteArray("你好");
     */
    static strToByteArray(str) {
        const byteArray = new Array(str.length);
        let i = str.length, b;
        while (i--) {
            b = str.charCodeAt(i);
            byteArray[i] = b;
            // If any of the bytes are over 255, read as UTF-8
            if (b > 255) return Utils.strToUtf8ByteArray(str);
        }
        return byteArray;
    }


    /**
     * Converts a string to a UTF-8 byte array.
     *
     * @param {string} str
     * @returns {byteArray}
     *
     * @example
     * // returns [72,101,108,108,111]
     * Utils.strToUtf8ByteArray("Hello");
     *
     * // returns [228,189,160,229,165,189]
     * Utils.strToUtf8ByteArray("你好");
     */
    static strToUtf8ByteArray(str) {
        const utf8Str = utf8.encode(str);

        if (str.length !== utf8Str.length) {
            if (ENVIRONMENT_IS_WORKER()) {
                self.setOption("attemptHighlight", false);
            } else if (ENVIRONMENT_IS_WEB()) {
                window.app.options.attemptHighlight = false;
            }
        }

        return Utils.strToByteArray(utf8Str);
    }


    /**
     * Converts a string to a unicode charcode array
     *
     * @param {string} str
     * @returns {byteArray}
     *
     * @example
     * // returns [72,101,108,108,111]
     * Utils.strToCharcode("Hello");
     *
     * // returns [20320,22909]
     * Utils.strToCharcode("你好");
     */
    static strToCharcode(str) {
        const charcode = [];

        for (let i = 0; i < str.length; i++) {
            let ord = str.charCodeAt(i);

            // Detect and merge astral symbols
            if (i < str.length - 1 && ord >= 0xd800 && ord < 0xdc00) {
                const low = str[i + 1].charCodeAt(0);
                if (low >= 0xdc00 && low < 0xe000) {
                    ord = Utils.ord(str[i] + str[++i]);
                }
            }

            charcode.push(ord);
        }

        return charcode;
    }


    /**
     * Attempts to convert a byte array to a UTF-8 string.
     *
     * @param {byteArray} byteArray
     * @returns {string}
     *
     * @example
     * // returns "Hello"
     * Utils.byteArrayToUtf8([72,101,108,108,111]);
     *
     * // returns "你好"
     * Utils.byteArrayToUtf8([228,189,160,229,165,189]);
     */
    static byteArrayToUtf8(byteArray) {
        const str = Utils.byteArrayToChars(byteArray);
        try {
            const utf8Str = utf8.decode(str);

            if (str.length !== utf8Str.length) {
                if (ENVIRONMENT_IS_WORKER()) {
                    self.setOption("attemptHighlight", false);
                } else if (ENVIRONMENT_IS_WEB()) {
                    window.app.options.attemptHighlight = false;
                }
            }
            return utf8Str;
        } catch (err) {
            // If it fails, treat it as ANSI
            return str;
        }
    }


    /**
     * Converts a charcode array to a string.
     *
     * @param {byteArray|Uint8Array} byteArray
     * @returns {string}
     *
     * @example
     * // returns "Hello"
     * Utils.byteArrayToChars([72,101,108,108,111]);
     *
     * // returns "你好"
     * Utils.byteArrayToChars([20320,22909]);
     */
    static byteArrayToChars(byteArray) {
        if (!byteArray) return "";
        let str = "";
        for (let i = 0; i < byteArray.length;) {
            str += String.fromCharCode(byteArray[i++]);
        }
        return str;
    }


    /**
     * Converts an ArrayBuffer to a string.
     *
     * @param {ArrayBuffer} arrayBuffer
     * @param {boolean} [utf8=true] - Whether to attempt to decode the buffer as UTF-8
     * @returns {string}
     *
     * @example
     * // returns "hello"
     * Utils.arrayBufferToStr(Uint8Array.from([104,101,108,108,111]).buffer);
     */
    static arrayBufferToStr(arrayBuffer, utf8=true) {
        const byteArray = Array.prototype.slice.call(new Uint8Array(arrayBuffer));
        return utf8 ? Utils.byteArrayToUtf8(byteArray) : Utils.byteArrayToChars(byteArray);
    }


    /**
     * Parses CSV data and returns it as a two dimensional array or strings.
     *
     * @param {string} data
     * @param {string[]} [cellDelims=[","]]
     * @param {string[]} [lineDelims=["\n", "\r"]]
     * @returns {string[][]}
     *
     * @example
     * // returns [["head1", "head2"], ["data1", "data2"]]
     * Utils.parseCSV("head1,head2\ndata1,data2");
     */
    static parseCSV(data, cellDelims=[","], lineDelims=["\n", "\r"]) {
        let b,
            next,
            renderNext = false,
            inString = false,
            cell = "",
            line = [];
        const lines = [];

        // Remove BOM, often present in Excel CSV files
        if (data.length && data[0] === "\uFEFF") data = data.substr(1);

        for (let i = 0; i < data.length; i++) {
            b = data[i];
            next = data[i+1] || "";
            if (renderNext) {
                cell += b;
                renderNext = false;
            } else if (b === "\"" && !inString) {
                inString = true;
            } else if (b === "\"" && inString) {
                if (next === "\"") renderNext = true;
                else inString = false;
            } else if (!inString && cellDelims.indexOf(b) >= 0) {
                line.push(cell);
                cell = "";
            } else if (!inString && lineDelims.indexOf(b) >= 0) {
                line.push(cell);
                cell = "";
                lines.push(line);
                line = [];
                // Skip next byte if it is also a line delim (e.g. \r\n)
                if (lineDelims.indexOf(next) >= 0 && next !== b) {
                    i++;
                }
            } else {
                cell += b;
            }
        }

        if (line.length) {
            line.push(cell);
            lines.push(line);
        }

        return lines;
    }


    /**
     * Removes all HTML (or XML) tags from the input string.
     *
     * @param {string} htmlStr
     * @param {boolean} [removeScriptAndStyle=false]
     *     - Flag to specify whether to remove entire script or style blocks
     * @returns {string}
     *
     * @example
     * // returns "Test"
     * Utils.stripHtmlTags("<div>Test</div>");
     */
    static stripHtmlTags(htmlStr, removeScriptAndStyle=false) {
        if (removeScriptAndStyle) {
            htmlStr = htmlStr.replace(/<(script|style)[^>]*>.*<\/(script|style)>/gmi, "");
        }
        return htmlStr.replace(/<[^>]+>/g, "");
    }


    /**
     * Escapes HTML tags in a string to stop them being rendered.
     * https://www.owasp.org/index.php/XSS_(Cross_Site_Scripting)_Prevention_Cheat_Sheet
     *
     * @param {string} str
     * @returns string
     *
     * @example
     * // return "A &lt;script&gt; tag"
     * Utils.escapeHtml("A <script> tag");
     */
    static escapeHtml(str) {
        const HTML_CHARS = {
            "&": "&amp;",
            "<": "&lt;",
            ">": "&gt;",
            '"': "&quot;",
            "'": "&#x27;", // &apos; not recommended because it's not in the HTML spec
            "/": "&#x2F;", // forward slash is included as it helps end an HTML entity
            "`": "&#x60;"
        };

        return str.replace(/[&<>"'/`]/g, function (match) {
            return HTML_CHARS[match];
        });
    }


    /**
     * Unescapes HTML tags in a string to make them render again.
     *
     * @param {string} str
     * @returns string
     *
     * @example
     * // return "A <script> tag"
     * Utils.unescapeHtml("A &lt;script&gt; tag");
     */
    static unescapeHtml(str) {
        const HTML_CHARS = {
            "&amp;":  "&",
            "&lt;":   "<",
            "&gt;":   ">",
            "&quot;": '"',
            "&#x27;": "'",
            "&#x2F;": "/",
            "&#x60;": "`"
        };

        return str.replace(/&#?x?[a-z0-9]{2,4};/ig, function (match) {
            return HTML_CHARS[match] || match;
        });
    }


    /**
     * Encodes a URI fragment (#) or query (?) using a minimal amount of percent-encoding.
     *
     * RFC 3986 defines legal characters for the fragment and query parts of a URL to be as follows:
     *
     * fragment      = *( pchar / "/" / "?" )
     * query         = *( pchar / "/" / "?" )
     * pchar         = unreserved / pct-encoded / sub-delims / ":" / "@"
     * unreserved    = ALPHA / DIGIT / "-" / "." / "_" / "~"
     * pct-encoded   = "%" HEXDIG HEXDIG
     * sub-delims    = "!" / "$" / "&" / "'" / "(" / ")"
     *                  / "*" / "+" / "," / ";" / "="
     *
     * Meaning that the list of characters that need not be percent-encoded are alphanumeric plus:
     * -._~!$&'()*+,;=:@/?
     *
     * & and = are still escaped as they are used to serialise the key-value pairs in CyberChef
     * fragments. + is also escaped so as to prevent it being decoded to a space.
     *
     * @param {string} str
     * @returns {string}
     */
    static encodeURIFragment(str) {
        const LEGAL_CHARS = {
            "%2D": "-",
            "%2E": ".",
            "%5F": "_",
            "%7E": "~",
            "%21": "!",
            "%24": "$",
            //"%26": "&",
            "%27": "'",
            "%28": "(",
            "%29": ")",
            "%2A": "*",
            //"%2B": "+",
            "%2C": ",",
            "%3B": ";",
            //"%3D": "=",
            "%3A": ":",
            "%40": "@",
            "%2F": "/",
            "%3F": "?"
        };
        str = encodeURIComponent(str);

        return str.replace(/%[0-9A-F]{2}/g, function (match) {
            return LEGAL_CHARS[match] || match;
        });
    }


    /**
     * Generates a "pretty" recipe format from a recipeConfig object.
     *
     * "Pretty" CyberChef recipe formats are designed to be included in the fragment (#) or query (?)
     * parts of the URL. They can also be loaded into CyberChef through the 'Load' interface. In order
     * to make this format as readable as possible, various special characters are used unescaped. This
     * reduces the amount of percent-encoding included in the URL which is typically difficult to read
     * and substantially increases the overall length. These characteristics can be quite off-putting
     * for users.
     *
     * @param {Object[]} recipeConfig
     * @param {boolean} [newline=false] - whether to add a newline after each operation
     * @returns {string}
     */
    static generatePrettyRecipe(recipeConfig, newline = false) {
        let prettyConfig = "",
            name = "",
            args = "",
            disabled = "",
            bp = "";

        recipeConfig.forEach(op => {
            name = op.op.replace(/ /g, "_");
            args = JSON.stringify(op.args)
                .slice(1, -1) // Remove [ and ] as they are implied
                // We now need to switch double-quoted (") strings to single quotes (') as single quotes
                // do not need to be percent-encoded.
                .replace(/'/g, "\\'") // Escape single quotes
                .replace(/"((?:[^"\\]|\\.)*)"/g, "'$1'") // Replace opening and closing " with '
                .replace(/\\"/g, '"'); // Unescape double quotes

            disabled = op.disabled ? "/disabled": "";
            bp = op.breakpoint ? "/breakpoint" : "";
            prettyConfig += `${name}(${args}${disabled}${bp})`;
            if (newline) prettyConfig += "\n";
        });
        return prettyConfig;
    }


    /**
     * Converts a recipe string to the JSON representation of the recipe.
     * Accepts either stringified JSON or the bespoke "pretty" recipe format.
     *
     * @param {string} recipe
     * @returns {Object[]}
     */
    static parseRecipeConfig(recipe) {
        recipe = recipe.trim();
        if (recipe.length === 0) return [];
        if (recipe[0] === "[") return JSON.parse(recipe);

        // Parse bespoke recipe format
        recipe = recipe.replace(/\n/g, "");
        let m, args;
        const recipeRegex = /([^(]+)\(((?:'[^'\\]*(?:\\.[^'\\]*)*'|[^)/'])*)(\/[^)]+)?\)/g,
            recipeConfig = [];

        while ((m = recipeRegex.exec(recipe))) {
            // Translate strings in args back to double-quotes
            args = m[2]
                .replace(/"/g, '\\"') // Escape double quotes
                .replace(/(^|,|{|:)'/g, '$1"') // Replace opening ' with "
                .replace(/([^\\]|[^\\]\\\\)'(,|:|}|$)/g, '$1"$2') // Replace closing ' with "
                .replace(/\\'/g, "'"); // Unescape single quotes
            args = "[" + args + "]";

            const op = {
                op: m[1].replace(/_/g, " "),
                args: JSON.parse(args)
            };
            if (m[3] && m[3].indexOf("disabled") > 0) op.disabled = true;
            if (m[3] && m[3].indexOf("breakpoint") > 0) op.breakpoint = true;
            recipeConfig.push(op);
        }
        return recipeConfig;
    }


    /**
     * Formats a list of files or directories.
     *
     * @author tlwr [toby@toby.codes]
     * @author n1474335 [n1474335@gmail.com]
     *
     * @param {File[]} files
     * @returns {html}
     */
    static async displayFilesAsHTML(files) {
        const formatDirectory = function(file) {
            const html = `<div class='card' style='white-space: normal;'>
                    <div class='card-header'>
                        <h6 class="mb-0">
                            ${Utils.escapeHtml(file.name)}
                        </h6>
                    </div>
                </div>`;
            return html;
        };

        const formatContent = function (buff, type) {
            if (type.startsWith("image")) {
                let dataURI = "data:";
                dataURI += type + ";";
                dataURI += "base64," + toBase64(buff);
                return "<img style='max-width: 100%;' src='" + dataURI + "'>";
            } else {
                return `<pre>${Utils.escapeHtml(Utils.arrayBufferToStr(buff.buffer))}</pre>`;
            }
        };

        const formatFile = async function(file, i) {
            const buff = await Utils.readFile(file);
            const blob = new Blob(
                [buff],
                {type: "octet/stream"}
            );

            const html = `<div class='card' style='white-space: normal;'>
                    <div class='card-header' id='heading${i}'>
                        <h6 class='mb-0'>
                            <a class='collapsed'
                                data-toggle='collapse'
                                href='#collapse${i}'
                                aria-expanded='false'
                                aria-controls='collapse${i}'
                                title="Show/hide contents of '${Utils.escapeHtml(file.name)}'">
                                ${Utils.escapeHtml(file.name)}</a>
                            <span class='float-right' style="margin-top: -3px">
                                ${file.size.toLocaleString()} bytes
                                <a title="Download ${Utils.escapeHtml(file.name)}"
                                    href='${URL.createObjectURL(blob)}'
                                    download='${Utils.escapeHtml(file.name)}'>
                                    <i class="material-icons" style="vertical-align: bottom">save</i>
                                </a>
                            </span>
                        </h6>
                    </div>
                    <div id='collapse${i}' class='collapse' aria-labelledby='heading${i}' data-parent="#files">
                        <div class='card-body'>
                            ${formatContent(buff, file.type)}
                        </div>
                    </div>
                </div>`;
            return html;
        };

        let html = `<div style='padding: 5px; white-space: normal;'>
                ${files.length} file(s) found
            </div><div id="files" style="padding: 20px">`;

        for (let i = 0; i < files.length; i++) {
            if (files[i].name.endsWith("/")) {
                html += formatDirectory(files[i]);
            } else {
                html += await formatFile(files[i], i);
            }
        }

        return html += "</div>";
    }


    /**
     * Parses URI parameters into a JSON object.
     *
     * @param {string} paramStr - The serialised query or hash section of a URI
     * @returns {object}
     *
     * @example
     * // returns {a: 'abc', b: '123'}
     * Utils.parseURIParams("?a=abc&b=123")
     * Utils.parseURIParams("#a=abc&b=123")
     */
    static parseURIParams(paramStr) {
        if (paramStr === "") return {};

        // Cut off ? or # and split on &
        if (paramStr[0] === "?" ||
            paramStr[0] === "#") {
            paramStr = paramStr.substr(1);
        }

        const params = paramStr.split("&");
        const result = {};

        for (let i = 0; i < params.length; i++) {
            const param = params[i].split("=");
            if (param.length !== 2) {
                result[params[i]] = true;
            } else {
                result[param[0]] = decodeURIComponent(param[1].replace(/\+/g, " "));
            }
        }

        return result;
    }


    /**
     * Reads a File and returns the data as a Uint8Array.
     *
     * @param {File} file
     * @returns {Uint8Array}
     *
     * @example
     * // returns Uint8Array(5) [104, 101, 108, 108, 111]
     * await Utils.readFile(new File(["hello"], "test"))
     */
    static readFile(file) {
        return new Promise((resolve, reject) => {
            const reader = new FileReader();
            const data = new Uint8Array(file.size);
            let offset = 0;
            const CHUNK_SIZE = 10485760; // 10MiB

            const seek = function() {
                if (offset >= file.size) {
                    resolve(data);
                    return;
                }
                const slice = file.slice(offset, offset + CHUNK_SIZE);
                reader.readAsArrayBuffer(slice);
            };

            reader.onload = function(e) {
                data.set(new Uint8Array(reader.result), offset);
                offset += CHUNK_SIZE;
                seek();
            };

            reader.onerror = function(e) {
                reject(reader.error.message);
            };

            seek();
        });
    }


    /**
     * Actual modulo function, since % is actually the remainder function in JS.
     *
     * @author Matt C [matt@artemisbot.uk]
     * @param {number} x
     * @param {number} y
     * @returns {number}
     */
    static mod(x, y) {
        return ((x % y) + y) % y;
    }


    /**
     * Finds the greatest common divisor of two numbers.
     *
     * @author Matt C [matt@artemisbot.uk]
     * @param {number} x
     * @param {number} y
     * @returns {number}
     */
    static gcd(x, y) {
        if (!y) {
            return x;
        }
        return Utils.gcd(y, x % y);
    }


    /**
     * Finds the modular inverse of two values.
     *
     * @author Matt C [matt@artemisbot.uk]
     * @param {number} x
     * @param {number} y
     * @returns {number}
     */
    static modInv(x, y) {
        x %= y;
        for (let i = 1; i < y; i++) {
            if ((x * i) % 26 === 1) {
                return i;
            }
        }
    }


    /**
     * A mapping of names of delimiter characters to their symbols.
     *
     * @param {string} token
     * @returns {string}
     */
    static charRep(token) {
        return {
            "Space":         " ",
            "Comma":         ",",
            "Semi-colon":    ";",
            "Colon":         ":",
            "Line feed":     "\n",
            "CRLF":          "\r\n",
            "Forward slash": "/",
            "Backslash":     "\\",
            "0x":            "0x",
            "\\x":           "\\x",
            "Nothing (separate chars)": "",
            "None":          "",
        }[token];
    }


    /**
     * A mapping of names of delimiter characters to regular expressions which can select them.
     *
     * @param {string} token
     * @returns {RegExp}
     */
    static regexRep(token) {
        return {
            "Space":         /\s+/g,
            "Comma":         /,/g,
            "Semi-colon":    /;/g,
            "Colon":         /:/g,
            "Line feed":     /\n/g,
            "CRLF":          /\r\n/g,
            "Forward slash": /\//g,
            "Backslash":     /\\/g,
            "0x":            /0x/g,
            "\\x":           /\\x/g,
            "None":          /\s+/g // Included here to remove whitespace when there shouldn't be any
        }[token];
    }

}

export default Utils;


/**
 * Removes all duplicates from an array.
 *
 * @returns {Array}
 *
 * @example
 * // returns [3,6,4,8,2]
 * [3,6,4,8,4,2,3].unique();
 *
 * // returns ["One", "Two", "Three"]
 * ["One", "Two", "Three", "One"].unique();
 */
Array.prototype.unique = function() {
    const u = {}, a = [];
    for (let i = 0, l = this.length; i < l; i++) {
        if (u.hasOwnProperty(this[i])) {
            continue;
        }
        a.push(this[i]);
        u[this[i]] = 1;
    }
    return a;
};


/**
 * Returns the largest value in the array.
 *
 * @returns {number}
 *
 * @example
 * // returns 7
 * [4,2,5,3,7].max();
 */
Array.prototype.max = function() {
    return Math.max.apply(null, this);
};


/**
 * Returns the smallest value in the array.
 *
 * @returns {number}
 *
 * @example
 * // returns 2
 * [4,2,5,3,7].min();
 */
Array.prototype.min = function() {
    return Math.min.apply(null, this);
};


/**
 * Sums all the values in an array.
 *
 * @returns {number}
 *
 * @example
 * // returns 21
 * [4,2,5,3,7].sum();
 */
Array.prototype.sum = function() {
    return this.reduce(function (a, b) {
        return a + b;
    }, 0);
};


/**
 * Determine whether two arrays are equal or not.
 *
 * @param {Object[]} other
 * @returns {boolean}
 *
 * @example
 * // returns true
 * [1,2,3].equals([1,2,3]);
 *
 * // returns false
 * [1,2,3].equals([3,2,1]);
 */
Array.prototype.equals = function(other) {
    if (!other) return false;
    let i = this.length;
    if (i !== other.length) return false;
    while (i--) {
        if (this[i] !== other[i]) return false;
    }
    return true;
};


/**
 * Counts the number of times a char appears in a string.
 *
 * @param {char} chr
 * @returns {number}
 *
 * @example
 * // returns 2
 * "Hello".count("l");
 */
String.prototype.count = function(chr) {
    return this.split(chr).length - 1;
};


/*
 * Polyfills
 */

// https://github.com/uxitten/polyfill/blob/master/string.polyfill.js
// https://developer.mozilla.org/en-US/docs/Web/JavaScript/Reference/Global_Objects/String/padStart
if (!String.prototype.padStart) {
    String.prototype.padStart = function padStart(targetLength, padString) {
        targetLength = targetLength>>0; //floor if number or convert non-number to 0;
        padString = String((typeof padString !== "undefined" ? padString : " "));
        if (this.length > targetLength) {
            return String(this);
        } else {
            targetLength = targetLength-this.length;
            if (targetLength > padString.length) {
                padString += padString.repeat(targetLength/padString.length); //append to original to ensure we are longer than needed
            }
            return padString.slice(0, targetLength) + String(this);
        }
    };
}


// https://github.com/uxitten/polyfill/blob/master/string.polyfill.js
// https://developer.mozilla.org/en-US/docs/Web/JavaScript/Reference/Global_Objects/String/padEnd
if (!String.prototype.padEnd) {
    String.prototype.padEnd = function padEnd(targetLength, padString) {
        targetLength = targetLength>>0; //floor if number or convert non-number to 0;
        padString = String((typeof padString !== "undefined" ? padString : " "));
        if (this.length > targetLength) {
            return String(this);
        } else {
            targetLength = targetLength-this.length;
            if (targetLength > padString.length) {
                padString += padString.repeat(targetLength/padString.length); //append to original to ensure we are longer than needed
            }
            return String(this) + padString.slice(0, targetLength);
        }
    };
}<|MERGE_RESOLUTION|>--- conflicted
+++ resolved
@@ -5,12 +5,7 @@
  */
 
 import utf8 from "utf8";
-<<<<<<< HEAD
-import {fromBase64} from "./lib/Base64";
-=======
-import moment from "moment-timezone";
 import {fromBase64, toBase64} from "./lib/Base64";
->>>>>>> 454ef007
 import {fromHex} from "./lib/Hex";
 import {fromDecimal} from "./lib/Decimal";
 import {fromBinary} from "./lib/Binary";
