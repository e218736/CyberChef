--- conflicted
+++ resolved
@@ -61,11 +61,7 @@
      * @returns {html}
      */
     run(input, args) {
-<<<<<<< HEAD
         const [inputFormat, inputTimezone, outputFormat, outputTimezone] = args.slice(1);
-=======
-        const [inputFormat, inputTimezone, outputFormat, outputTimezone] = args.splice(1);
->>>>>>> ec9dfd29
         let date;
 
         try {
