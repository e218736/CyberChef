--- conflicted
+++ resolved
@@ -1,17 +1,9 @@
 214	source files
-<<<<<<< HEAD
-116176	lines
-4.3M	size
-
-144	JavaScript source files
-106980	lines
-=======
 115922	lines
 4.3M	size
 
 144	JavaScript source files
 106730	lines
->>>>>>> 6505c4e6
 3.8M	size
 
 83	third party JavaScript source files
@@ -19,13 +11,8 @@
 3.0M	size
 
 61	first party JavaScript source files
-<<<<<<< HEAD
-20721	lines
-776K	size
-=======
 20471	lines
 764K	size
->>>>>>> 6505c4e6
 
 3.5M	uncompressed JavaScript size
 1.9M	compressed JavaScript size
